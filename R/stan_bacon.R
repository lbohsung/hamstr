#' stan_bacon
#' @md
#' @useDynLib baconr, .registration = TRUE
#' @exportPattern("^[[:alpha:]]+")
#' @param depth Vector of depths from an observed age-depth profile
#' @param obs_age Observed age at each depth
#' @param obs_err Error associated with each observed age (1 standard error)
#' @param K Number of sections into which the profile will be divided
#' @param nu Degrees of freedom for the Student-t distributed error model.
#'   Defaults to 6, which is equivalent to the default parameterisation of
#'   t.a=3, t.b=4 in Bacon 2.2. Set to a high number to approximate a Gaussian
#'   error model, (nu = 100 should do it).
#' @param hiatus_depth Depths of suspected hiatuses, as vector
#' @param hiatus_length Priors for lengths of suspected hiatuses (in time units)
#' @param hiatus_shape Shape parameter for the gamma prior on hiatus length,
#'   defaults to 1 which results in a gamma distribution with 1 degree of
#'   freedom, i.e. an exponential distribution with mean and sd equal to
#'   hiatus_length
#' @param hiatus_interval Depth interval over which hiatus occurs. Should be
#'   small but cannot be zero
#' @param acc_mean The mean sediment accumulation rate for the Gamma prior on
#'   sedimentation rate innovations
#' @param acc_alpha Sets the alpha (shape) parameter for the Gamma prior on
#'   sedimentation rate innovations. The variance of the innovations acc_var =
#'   acc_mean^2^ / acc_alpha. The default is acc_alpha = 1.5 which is equivalent
#'   to the default shape = 1.5 parameter in Bacon 2.2
#' @param mem_mean Hyper-parameter: a parameter of the Beta prior distribution
#'   on "memory", i.e. the autocorrelation parameter in the underlying AR1
#'   model. The prior on the correlation between layers is scaled according to
#'   the thickness of the layers *delta_c*, which is determined by the total
#'   length of the profile and the parameter *K*. mem_mean sets the mean value
#'   for *R* (defaults to 0.7), while *w* = R^(delta_c)
#' @param mem_strength Hyper-parameter: sets the strength of the memory prior,
#'   defaults to 4 as in Bacon 2.2
#' @inheritParams rstan::sampling
#'
#' @return Returns a list composed of the output from the Stan sampler .$fit,
#'   and the list of data passed to the sampler
#' @export
#'
#' @examples
<<<<<<< HEAD
#' K_for_5cm <- round(diff(range(MSB2K$depth)) / 5)
#' fit <- stan_bacon(
#'   depth = MSB2K$depth,
#'   obs_age = MSB2K$age.cal,
#'   obs_err = MSB2K$age.cal.sd,
#'   K = K_for_5cm, nu = 6,
#'   acc_mean = 20, acc_alpha = 1.5,
#'   mem_mean = 0.7, mem_strength = 4,
#'   iter = 2000, chains = 3)
#'
#'   print(fit$fit, par = c("R", "w", "c_ages"))
#'
#'   plot_stan_bacon(fit, 1000)
#'      
=======
>>>>>>> 2f1f752c
stan_bacon <- function(depth, obs_age, obs_err,
                       hiatus_depth = NULL, hiatus_length = NULL,
                       hiatus_shape = 1, hiatus_interval = 0.1,
                       K = 10, nu = 6,
                       acc_mean, acc_alpha = 1.5,
                       mem_mean = 0.7, mem_strength = 4,
<<<<<<< HEAD
                       iter = 2000, chains = 3){
  
  stan_dat <- make_stan_dat(depth=depth, obs_age=obs_age, obs_err=obs_err,
                            hiatus_depth=hiatus_depth, hiatus_length=hiatus_length,
                            hiatus_shape=hiatus_shape, hiatus_interval=hiatus_interval,
                            K=K, nu=nu,
                            acc_mean=acc_mean, acc_alpha=acc_alpha,
                            mem_mean=mem_mean, mem_strength=mem_strength)
=======
                       iter = 2000, chains = 4){
  
  stan_dat <- make_stan_dat(depth, obs_age, obs_err,
                            hiatus_depth, hiatus_length,
                            hiatus_shape, hiatus_interval,
                            K, nu,
                            acc_mean, acc_alpha,
                            mem_mean, mem_strength)
>>>>>>> 2f1f752c
  
  if (is.null(hiatus_depth)){
    fit <- rstan::sampling(stanmodels$bacon, 
                           data = stan_dat, iter = iter, chains = chains,
                           verbose = FALSE)  
  }else if(is.null(hiatus_depth) == FALSE){
    fit <- rstan::sampling(stanmodels$bacon_hiatuses, 
                           data = stan_dat, iter = iter, chains = chains,
                           verbose = FALSE) 
  }

  return(list(fit=fit, data=stan_dat))
  
}<|MERGE_RESOLUTION|>--- conflicted
+++ resolved
@@ -39,30 +39,26 @@
 #' @export
 #'
 #' @examples
-<<<<<<< HEAD
 #' K_for_5cm <- round(diff(range(MSB2K$depth)) / 5)
 #' fit <- stan_bacon(
-#'   depth = MSB2K$depth,
-#'   obs_age = MSB2K$age.cal,
+#'   depth = MSB2K$depth, 
+#'   obs_age = MSB2K$age.cal, 
 #'   obs_err = MSB2K$age.cal.sd,
 #'   K = K_for_5cm, nu = 6,
 #'   acc_mean = 20, acc_alpha = 1.5,
 #'   mem_mean = 0.7, mem_strength = 4,
 #'   iter = 2000, chains = 3)
-#'
+#'   
 #'   print(fit$fit, par = c("R", "w", "c_ages"))
-#'
+#'   
 #'   plot_stan_bacon(fit, 1000)
 #'      
-=======
->>>>>>> 2f1f752c
 stan_bacon <- function(depth, obs_age, obs_err,
                        hiatus_depth = NULL, hiatus_length = NULL,
                        hiatus_shape = 1, hiatus_interval = 0.1,
                        K = 10, nu = 6,
                        acc_mean, acc_alpha = 1.5,
                        mem_mean = 0.7, mem_strength = 4,
-<<<<<<< HEAD
                        iter = 2000, chains = 3){
   
   stan_dat <- make_stan_dat(depth=depth, obs_age=obs_age, obs_err=obs_err,
@@ -71,16 +67,6 @@
                             K=K, nu=nu,
                             acc_mean=acc_mean, acc_alpha=acc_alpha,
                             mem_mean=mem_mean, mem_strength=mem_strength)
-=======
-                       iter = 2000, chains = 4){
-  
-  stan_dat <- make_stan_dat(depth, obs_age, obs_err,
-                            hiatus_depth, hiatus_length,
-                            hiatus_shape, hiatus_interval,
-                            K, nu,
-                            acc_mean, acc_alpha,
-                            mem_mean, mem_strength)
->>>>>>> 2f1f752c
   
   if (is.null(hiatus_depth)){
     fit <- rstan::sampling(stanmodels$bacon, 
