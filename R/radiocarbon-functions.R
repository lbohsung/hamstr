--- conflicted
+++ resolved
@@ -42,15 +42,9 @@
 #' @importFrom Bchron BchronCalibrate
 calibrate_14C_age <- function(dat, age.14C = "age.14C",
                               age.14C.se = "age.14C.se",
-<<<<<<< HEAD
-                              cal_curve = "intcal13",
+                              cal_curve = "intcal20",
                               return.type = "dat", offset = NULL){
 
-=======
-                              cal_curve = "intcal20",
-                              return.type = "dat", offset = 0){
-  
->>>>>>> 554ad852
   return.type <- match.arg(return.type, choices = c("data.frame", "list"))
   cal_curve <-
     match.arg(cal_curve,
